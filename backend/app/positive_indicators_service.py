--- conflicted
+++ resolved
@@ -16,11 +16,10 @@
             'calendarYear': [],
 
             # Balance Sheet
-<<<<<<< HEAD
 
             # Balance Sheet
-=======
->>>>>>> 4d6f8284
+
+            # Balance Sheet
             'totalCurrentAssets': [],
             'cashAndCashEquivalents': [],
             'netReceivables': [],
@@ -43,7 +42,6 @@
             'netIncome': [],
             
             # Cash Flow Statement
-<<<<<<< HEAD
             # Income Statement
             'revenue': [],
             'costOfRevenue': [],
@@ -55,8 +53,6 @@
             'netIncome': [],
             
             # Cash Flow Statement
-=======
->>>>>>> 4d6f8284
             'operatingCashFlow': [],
             'capitalExpenditure': [],
             'freeCashFlow': [],
